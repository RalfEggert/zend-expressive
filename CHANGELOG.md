# Changelog

All notable changes to this project will be documented in this file, in reverse chronological order by release.

## 0.2.0 - TBD

### Added

- [#116](https://github.com/zendframework/zend-expressive/pull/116) adds
  `Application::any()` to complement the various HTTP-specific routing methods;
  it has the same signature as `get()`, `post()`, `patch()`, et al, but allows
  any HTTP method.
- [#120](https://github.com/zendframework/zend-expressive/pull/120) renames the
  router classes for easier discoverability, to better reflect their usage, and
  for better naming consistency. `Aura` becomes `AuraRouter`, `FastRoute`
  becomes `FastRouteRouter` and `Zf2` becomes `Zf2Router`.

### Deprecated

- Nothing.

### Removed

- [#120](https://github.com/zendframework/zend-expressive/pull/120) removes the
  classes `Zend\Expressive\Router\Aura`, `Zend\Expressive\Router\FastRoute`, and
  `Zend\Expressive\Router\Zf`, per the "Added" section above.

### Fixed

- Nothing.

## 0.1.1 - 2015-09-03

### Added

<<<<<<< HEAD
- Nothing.
=======
- [#112](https://github.com/zendframework/zend-expressive/pull/112) adds a
  chapter to the documentation on using Aura.Di (v3beta) with zend-expressive.
>>>>>>> 11813927

### Deprecated

- Nothing.

### Removed

- Nothing.

### Fixed

- [#118](https://github.com/zendframework/zend-expressive/pull/118) fixes an
  issue whereby route options specified via configuration were not being pushed
  into generated `Route` instances before being passed to the underlying router.

## 0.1.0 - 2015-08-26

Initial tagged release.

### Added

- Everything.

### Deprecated

- Nothing.

### Removed

- Nothing.

### Fixed

- Nothing.<|MERGE_RESOLUTION|>--- conflicted
+++ resolved
@@ -33,12 +33,8 @@
 
 ### Added
 
-<<<<<<< HEAD
-- Nothing.
-=======
 - [#112](https://github.com/zendframework/zend-expressive/pull/112) adds a
   chapter to the documentation on using Aura.Di (v3beta) with zend-expressive.
->>>>>>> 11813927
 
 ### Deprecated
 
